"""
This is a DuckDB adapter for the Vector Similarity Search (VSS) extension
using the experimental persistence feature
"""

import json
import logging
import os
import re
import time
from dataclasses import dataclass, field
from typing import Any, Callable, ClassVar, Dict, Iterable, Iterator, List, Mapping, Optional, Union

import duckdb
import numpy as np
import openai
import psutil
import yaml
from linkml_runtime.dumpers import json_dumper
from linkml_runtime.utils.yamlutils import YAMLRoot
from oaklib.utilities.iterator_utils import chunk
from openai import OpenAI
from pydantic import BaseModel
from sentence_transformers import SentenceTransformer

from curate_gpt.store.db_adapter import DBAdapter
from curate_gpt.store.duckdb_result import DuckDBSearchResult
from curate_gpt.store.metadata import CollectionMetadata
from curate_gpt.store.vocab import (
    DISTANCES,
    DOCUMENTS,
    EMBEDDINGS,
    IDS,
    METADATAS,
    MODEL_DIMENSIONS,
    MODELS,
    OBJECT,
    OPENAI_MODEL_DIMENSIONS,
    PROJECTION,
    QUERY,
    SEARCH_RESULT,
)
from curate_gpt.utils.vector_algorithms import mmr_diversified_search
<<<<<<< HEAD
from curate_gpt.store.vocab import (
    OBJECT,
    QUERY,
    PROJECTION,
    EMBEDDINGS,
    DOCUMENTS,
    METADATAS,
    MODEL_DIMENSIONS,
    MODELS,
    OPENAI_MODEL_DIMENSIONS,
    IDS,
    SEARCH_RESULT,
    DISTANCES,
)
=======
>>>>>>> cf1277b7

logger = logging.getLogger(__name__)


@dataclass
class DuckDBAdapter(DBAdapter):
    name: ClassVar[str] = "duckdb"
    default_model: str = "all-MiniLM-L6-v2"
    conn: duckdb.DuckDBPyConnection = field(init=False)
    vec_dimension: int = field(init=False)
    ef_construction: int = 128
    ef_search: int = 64
    M: int = 16
    distance_metric: str = "cosine"
    id_field: str = "id"
    text_lookup: Optional[Union[str, Callable]] = field(default="text")
    id_to_object: Mapping[str, dict] = field(default_factory=dict)
    default_max_document_length: ClassVar[int] = 6000
    openai_client: OpenAI = field(default=None)

    def __post_init__(self):
        if not self.path:
            self.path = "./duck.db"
        os.makedirs(os.path.dirname(self.path), exist_ok=True)
        self.ef_construction = self._validate_ef_construction(self.ef_construction)
        self.ef_search = self._validate_ef_search(self.ef_search)
        self.M = self._validate_m(self.M)
        logger.info(f"Using DuckDB at {self.path}")
        # handling concurrency
        try:
            self.conn = duckdb.connect(self.path, read_only=False)
        except duckdb.IOException as e:
            match = re.search(r"PID (\d+)", str(e))
            if match:
                pid = int(match.group(1))
                logger.info(f"Got {e}.Attempting to kill process with PID: {pid}")
                self.kill_process(pid)
                self.conn = duckdb.connect(self.path, read_only=False)
            else:
                logger.error(f"{e} without PID information.")
                raise
        self.conn.execute("INSTALL vss;")
        self.conn.execute("LOAD vss;")
        self.conn.execute("SET hnsw_enable_experimental_persistence=true;")
        if self.default_model is None:
            self.model = self.default_model
        self.vec_dimension = self._get_embedding_dimension(self.default_model)

    def _initialize_openai_client(self):
        if self.openai_client is None:
            from dotenv import load_dotenv

            load_dotenv()
            openai_api_key = os.environ.get("OPENAI_API_KEY")
            if openai_api_key:
                self.openai_client = openai.OpenAI(api_key=openai_api_key)
            else:
                raise openai.OpenAIError(
                    "The api_key client option must be set either by passing api_key to the client or by setting the OPENAI_API_KEY environment variable"
                )

    def _get_collection_name(self, collection: Optional[str] = None) -> str:
        """
        Get the collection name or the default collection name
        :param collection:
        :return:
        """
        return self._get_collection(collection)

    def _create_table_if_not_exists(
        self, collection: str, vec_dimension: int, distance: str, model: str = None
    ):
        """
        Create a table for the given collection if it does not exist
        :param collection:
        :return:
        """
        logger.info(
            f"Table {collection} does not exist, creating ...: PARAMS: model: {model}, distance: {distance},\
        vec_dimension: {vec_dimension}"
        )
        if model is None:
            model = self.default_model
            logger.info(f"Model in create_table_if_not_exists: {model}")
        if distance is None:
            distance = self.distance_metric
        safe_collection_name = f'"{collection}"'
        create_table_sql = f"""
            CREATE TABLE IF NOT EXISTS {safe_collection_name} (
                id VARCHAR PRIMARY KEY,
                metadata JSON,
                embeddings FLOAT[{vec_dimension}],
                documents TEXT
            )
        """
        self.conn.execute(create_table_sql)

        metadata = CollectionMetadata(name=collection, model=model, hnsw_space=distance)
        metadata_json = json.dumps(metadata.dict(exclude_none=True))
        safe_collection_name = f'"{collection}"'
        self.conn.execute(
            f"""
                    INSERT INTO {safe_collection_name} (id, metadata) VALUES ('__metadata__', ?)
                    ON CONFLICT (id) DO NOTHING
                    """,
            [metadata_json],
        )

    def create_index(self, collection: str):
        """
        Create an index for the given collection
        Parameters
        ----------
        collection

        Returns
        -------

        """
        cm = self.collection_metadata(collection)
        safe_collection_name = f'"{collection}"'
        index_name = f"{collection}_index"
        create_index_sql = f"""
            CREATE INDEX IF NOT EXISTS "{index_name}" ON {safe_collection_name}
            USING HNSW (embeddings) WITH (
                metric='{cm.hnsw_space}',
                ef_construction={self.ef_construction},
                ef_search={self.ef_search},
                M={self.M}
            )
        """
        self.conn.execute(create_index_sql)

    def _embedding_function(self, texts: Union[str, List[str]], model: str = None) -> list:
        """
        Get the embeddings for the given texts using the specified model
        :param texts: A single text or a list of texts to embed
        :param model: Model to use for embedding
        :return: A single embedding or a list of embeddings
        """
        single_text = False
        if isinstance(texts, str):
            texts = [texts]
            single_text = True

        if model is None:
            model = self.model

        if model.startswith("openai:"):
            self._initialize_openai_client()
            openai_model = model.split(":", 1)[1]
            if openai_model == "" or openai_model not in MODELS:
                logger.info(
                    f"The model {openai_model} is not "
                    f"one of {MODELS}. Defaulting to {MODELS[1]}"
                )
                openai_model = MODELS[1]

            responses = [
                self.openai_client.embeddings.create(input=text, model=openai_model)
                .data[0]
                .embedding
                for text in texts
            ]
            return responses[0] if single_text else responses

        model = SentenceTransformer(model)
        embeddings = model.encode(texts, convert_to_tensor=False).tolist()
        return embeddings[0] if single_text else embeddings

    def insert(self, objs: Union[OBJECT, Iterable[OBJECT]], **kwargs):
        """
        Insert objects into the collection
        :param objs:
        :param kwargs:
        :return:
        """
        logger.info(f"\n\nIn insert duckdb, {kwargs.get('model')}\n\n")
        self._process_objects(objs, method="insert", **kwargs)

    # DELETE first to ensure primary key  constraint https://duckdb.org/docs/sql/indexes
    def update(self, objs: Union[OBJECT, Iterable[OBJECT]], **kwargs):
        """
        Update objects in the collection.
        :param objs:
        :param kwargs:
        :return:
        """
        collection = kwargs.get("collection")
        ids = [self._id(o, self.id_field) for o in objs]
        safe_collection_name = f'"{collection}"'
        delete_sql = f"DELETE FROM {safe_collection_name} WHERE id = ?"
        logger.info("DELETED collection: {collection}")
        self.conn.executemany(delete_sql, [(id_,) for id_ in ids])
        logger.info(f"INSERTING collection: {collection}")
        self.insert(objs, **kwargs)

    def upsert(self, objs: Union[OBJECT, Iterable[OBJECT]], **kwargs):
        """
        Upsert objects into the collection
        :param objs:
        :param kwargs:
        :return:
        """
        collection = kwargs.get("collection")
        logger.info(f"\n\nUpserting objects into collection {collection}\n\n")
        logger.info(f"model in upsert: {kwargs.get('model')}, distance: {self.distance_metric}")
        if collection not in self.list_collection_names():
            vec_dimension = self._get_embedding_dimension(kwargs.get("model"))
            self._create_table_if_not_exists(
                collection, vec_dimension, model=kwargs.get("model"), distance=self.distance_metric
            )
        ids = [self._id(o, self.id_field) for o in objs]
        existing_ids = set()
        for id_ in ids:
            safe_collection_name = f'"{collection}"'
            result = self.conn.execute(
                f"SELECT id FROM {safe_collection_name} WHERE id = ?", [id_]
            ).fetchall()
            if result:
                existing_ids.add(id_)
        objs_to_update = [o for o in objs if self._id(o, self.id_field) in existing_ids]
        objs_to_insert = [o for o in objs if self._id(o, self.id_field) not in existing_ids]
        if objs_to_update:
            logger.info(f"in Upsert and updating now in collection: {collection}")
            self.update(objs_to_update, **kwargs)

        if objs_to_insert:
            logger.info(f"in Upsert and inserting now in collection: {collection}")
            self.insert(objs_to_insert, **kwargs)

    def _process_objects(
        self,
        objs: Union[OBJECT, Iterable[OBJECT]],
        collection: str = None,
        batch_size: int = None,
        object_type: str = None,
        model: str = None,
        distance: str = None,
        text_field: Union[str, Callable] = None,
        method: str = "insert",
        **kwargs,
    ):
        """
        Process objects by inserting, updating or upserting them into the collection
        :param objs:
        :param collection:
        :param batch_size:
        :param object_type:
        :param model:
        :param text_field:
        :param method:
        :param kwargs:
        :return:
        """
        collection = self._get_collection_name(collection)
        logger.info(f"Processing objects for collection {collection}")
        self.vec_dimension = self._get_embedding_dimension(model)
        logger.info(f"(process_objects: Model: {model}, vec_dimension: {self.vec_dimension}")
        if collection not in self.list_collection_names():
            logger.info(f"(process)Creating table for collection {collection}")
            self._create_table_if_not_exists(
                collection, self.vec_dimension, model=model, distance=distance
            )
        if isinstance(objs, Iterable) and not isinstance(objs, str):
            objs = list(objs)
        else:
            objs = [objs]
        obj_count = len(objs)
        kwargs.update({"object_count": obj_count})
        cm = self.collection_metadata(collection)
        if batch_size is None:
            batch_size = 100000
        if text_field is None:
            text_field = self.text_lookup
        id_field = self.id_field
        cumulative_len = 0
        sql_command = self._generate_sql_command(collection, method)
        sql_command = sql_command.format(collection=collection)
        for next_objs in chunk(objs, batch_size):
            next_objs = list(next_objs)
            logger.info("Processing batch of objects in DuckDB process_objects ...")
            docs = [self._text(o, text_field) for o in next_objs]
            docs_len = sum([len(d) for d in docs])
            cumulative_len += docs_len
            if self._is_openai(collection) and cumulative_len > 3000000:
                logger.warning(f"Cumulative length = {cumulative_len}, pausing ...")
                time.sleep(60)
                cumulative_len = 0
            metadatas = [self._dict(o) for o in next_objs]
            ids = [self._id(o, id_field) for o in next_objs]
            embeddings = self._embedding_function(docs, cm.model)
            try:
                self.conn.execute("BEGIN TRANSACTION;")
                self.conn.executemany(
                    sql_command, list(zip(ids, metadatas, embeddings, docs, strict=False))
                )
                self.conn.execute("COMMIT;")
            except Exception as e:
                self.conn.execute("ROLLBACK;")
                logger.error(
                    f"Transaction failed: {e}, default model: {self.default_model}, model used: {model}, len(embeddings): {len(embeddings[0])}"
                )
                raise
            finally:
                self.create_index(collection)

    def remove_collection(self, collection: str = None, exists_ok=False, **kwargs):
        """
        Remove the collection from the database
        :param collection:
        :param exists_ok:
        :param kwargs:
        :return:
        """
        collection = self._get_collection(collection)
        if not exists_ok:
            if collection not in self.list_collection_names():
                raise ValueError(f"Collection {collection} does not exist")
        # duckdb, requires that identifiers containing special characters ("-") must be enclosed in double quotes.
        safe_collection_name = f'"{collection}"'
        self.conn.execute(f"DROP TABLE IF EXISTS {safe_collection_name}")

    def search(
        self,
        text: str,
        where: QUERY = None,
        collection: str = None,
        limit: int = 10,
        relevance_factor: float = None,
        include=None,
        **kwargs,
    ) -> Iterator[SEARCH_RESULT]:
        """
        Search for objects in the collection that match the given text
        :param text:
        :param where:
        :param collection:
        :param limit:
        :param relevance_factor:
        :param include:
        :param kwargs:
        :return:
        """
        yield from self._search(
            text=text,
            where=where,
            collection=collection,
            limit=limit,
            relevance_factor=relevance_factor,
            include=include,
            **kwargs,
        )

    def _search(
        self,
        text: str,
        where: QUERY = None,
        collection: str = None,
        limit: int = 10,
        relevance_factor: float = None,
        model: str = None,
        include=None,
        **kwargs,
    ) -> Iterator[SEARCH_RESULT]:
        if relevance_factor is not None and relevance_factor < 1.0:
            yield from self._diversified_search(
                text=text,
                where=where,
                collection=collection,
                limit=limit,
                include=include,
                relevance_factor=relevance_factor,
                **kwargs,
            )
            return
        if include is None:
            include = {METADATAS, DOCUMENTS, DISTANCES}
        else:
            include = set(include)
        collection = self._get_collection(collection)
        cm = self.collection_metadata(collection)
        logger.info(f"Collection metadata={cm}")
        if model is None:
            if cm:
                model = cm.model
            if model is None:
                model = self.default_model
        logger.info(f"Model={model}")
        where_conditions = []
        if where:
            where_conditions.append(where)
        where_clause = " AND ".join(where_conditions)
        if where_clause:
            where_clause = f"WHERE {where_clause}"
        if relevance_factor is not None and relevance_factor < 1.0:
            yield from self._diversified_search(
                text, where, collection, limit, relevance_factor, include, **kwargs
            )
            return
        query_embedding = self._embedding_function(text, model)
        safe_collection_name = f'"{collection}"'

        vec_dimension = self._get_embedding_dimension(model)

        # TODO: !VERY IMPORTANT! distance metrics between Chroma and DuckDB have very different, unclear implementations
        # https://duckdb.org/docs/sql/functions/array.html#array_distancearray1-array2
        # https://docs.trychroma.com/guides
        # chromaDB: by default l2, other options are ip and cosine
        # duckDB: by default none, array_distance() or 1-array_cosine_similarity(), both bring different distances
        # than chromaDBs distance metric
        results = self.conn.execute(
            f"""
            SELECT *, array_distance(embeddings::FLOAT[{vec_dimension}],
            {query_embedding}::FLOAT[{vec_dimension}]) as distance
            FROM {safe_collection_name}
            {where_clause}
            ORDER BY distance
            LIMIT ?
        """,
            [limit],
        ).fetchall()
        yield from self.parse_duckdb_result(results, include)

    def _diversified_search(
        self,
        text: str,
        where: QUERY = None,
        collection: str = None,
        limit: int = 10,
        relevance_factor: float = 0.5,
        include=None,
        **kwargs,
    ) -> Iterator[SEARCH_RESULT]:
        if limit is None:
            limit = 10
        # we need to set this as we need EMBEDDINGS
        include = {METADATAS, DOCUMENTS, EMBEDDINGS, DISTANCES}
        collection = self._get_collection(collection)
        cm = self.collection_metadata(collection)
        where_conditions = []
        if where:
            for key, value in where.items():
                where_conditions.append(f"json_extract(metadata, '$.{key}') = '{value}'")
        where_clause = " AND ".join(where_conditions)
        if where_clause:
            where_clause = f"WHERE {where_clause}"
        query_embedding = self._embedding_function(text, model=cm.model)
        safe_collection_name = f'"{collection}"'
        vec_dimension = self._get_embedding_dimension(cm.model)
        results = self.conn.execute(
            f"""
                    SELECT *, array_distance(embeddings::FLOAT[{vec_dimension}],
                    {query_embedding}::FLOAT[{vec_dimension}]) as distance
                    FROM {safe_collection_name}
                    {where_clause}
                    ORDER BY distance
                    LIMIT ?
                """,
            [limit * 10],
        ).fetchall()
        results = list(self.parse_duckdb_result(results, include))
        if not results:
            return
        rows = [np.array(r[2]["_embeddings"]) for r in results]
        query = np.array(query_embedding)
        reranked_indices = mmr_diversified_search(
            query, rows, relevance_factor=relevance_factor, top_n=limit
        )
        for i in reranked_indices:
            yield results[i]

    def list_collection_names(self):
        """
        List the names of all collections in the database
        :return:
        """
        result = self.conn.execute("PRAGMA show_tables;").fetchall()
        return [row[0] for row in result]

    def collection_metadata(
        self, collection_name: Optional[str] = None, include_derived=False, **kwargs
    ) -> Optional[CollectionMetadata]:
        """
        Get the metadata for the collection
        :param collection_name:
        :param include_derived:
        :param kwargs:
        :return:
        """
        collection_name = self._get_collection(collection_name)
        safe_collection_name = f'"{collection_name}"'
        try:
            result = self.conn.execute(
                f"SELECT metadata FROM {safe_collection_name} WHERE id = '__metadata__'"
            ).fetchone()
            if result:
                metadata = json.loads(result[0])
                metadata_instance = CollectionMetadata(**metadata)
                if include_derived:
                    # not implemented yet
                    # metadata_instance.object_count = compute_object_count(collection_name
                    pass
                return metadata_instance
        except Exception as e:
            logger.error(f"Failed to retrieve metadata for collection {collection_name}: {str(e)}")
            return None

    def update_collection_metadata(self, collection: str, **kwargs):
        """
        Update the metadata for a collection. This function will merge new metadata provided
        via kwargs with existing metadata, if any, ensuring that only the specified fields
        are updated.
        :param collection:
        :param kwargs:
        :return:
        """
        if not collection:
            raise ValueError("Collection name must be provided.")
        current_metadata = self.collection_metadata(collection)
        if current_metadata is None:
            current_metadata = CollectionMetadata(**kwargs)
        else:
            for key, value in kwargs.items():
                if hasattr(current_metadata, key):
                    setattr(current_metadata, key, value)
        metadata_dict = current_metadata.dict(exclude_none=True)
        metadata_json = json.dumps(metadata_dict)
        safe_collection_name = f'"{collection}"'
        self.conn.execute(
            f"""
                UPDATE {safe_collection_name} SET metadata = ?
                WHERE id = '__metadata__'
                """,
            [metadata_json],
        )
        return current_metadata

    def set_collection_metadata(
        self, collection_name: Optional[str], metadata: CollectionMetadata, **kwargs
    ):
        """
        Set the metadata for the collection
        :param collection_name:
        :param metadata:
        :param kwargs:
        :return:
        """
        if collection_name is None:
            raise ValueError("Collection name must be provided.")

        metadata_json = json.dumps(metadata.dict(exclude_none=True))
        safe_collection_name = f'"{collection_name}"'
        self.conn.execute(
            f"""
            UPDATE {safe_collection_name}
            SET metadata = ?
            WHERE id = '__metadata__'
            """,
            [metadata_json],
        )

    def find(
        self,
        where: QUERY = None,
        projection: PROJECTION = None,
        collection: str = None,
        include=None,
        limit: int = 10,
        **kwargs,
    ) -> Iterator[SEARCH_RESULT]:
        """
        Find objects in the collection that match the given query and projection

        :param where: the query to filter the results
        :param projection:
        :param collection: name of the collection to search
        :param include: fields to be included in output
        :param limit: maximum number of results to return
        :param kwargs:
        :return:

        Parameters
        ----------
        """
        collection = self._get_collection(collection)
        where_clause = self._parse_where_clause(where) if where else ""
        where_clause = f"WHERE {where_clause}" if where_clause else ""
        if include is None:
            include = [IDS, METADATAS, DOCUMENTS]
        safe_collection_name = f'"{collection}"'
        query = f"""
                    SELECT id, metadata, embeddings, documents, NULL as distance
                    FROM {safe_collection_name}
                    {where_clause}
                    LIMIT ?
                """
        results = self.conn.execute(query, [limit]).fetchall()
        yield from self.parse_duckdb_result(results, include)

    def matches(self, obj: OBJECT, include=None, **kwargs) -> Iterator[SEARCH_RESULT]:
        """
        Find objects in the collection that match the given object
        :param obj:
        :param include:
        :param kwargs:
        :return:
        """
        if include is None:
            include = {IDS, METADATAS, DOCUMENTS, DISTANCES}
        else:
            include = set(include)
        text_field = self.text_lookup
        logger.info(f"## TEXT FIELD:{text_field}")
        text = self._text(obj, text_field)
        logger.info(f"{text}")
        logger.info(f"Query term: {text}")
        yield from self.search(text=text, include=include, **kwargs)

    def lookup(self, id: str, collection: str = None, include=None, **kwargs) -> OBJECT:
        """
        Lookup an object by its id
        :param id: ID of the object to lookup
        :param collection: Name of the collection to search
        :param include: List of fields to include in the output ['metadata', 'embeddings', 'documents']
        :param kwargs:
        :return:
        """
        if include is None:
            include = {METADATAS}
        else:
            include = set(include)
        safe_collection_name = f'"{collection}"'
        result = self.conn.execute(
            f"""
                SELECT *
                FROM {safe_collection_name}
                WHERE id = ?
            """,
            [id],
        ).fetchone()
        if isinstance(result, tuple) and len(result) > 1:
            search_result = DuckDBSearchResult(
                ids=result[0],
                metadatas=json.loads(result[1]),
                embeddings=result[2],
                documents=result[3],
                include=include,
            )
            return search_result.to_dict().get(METADATAS)

    def peek(
        self, collection: str = None, limit=5, include=None, **kwargs
    ) -> Iterator[SEARCH_RESULT]:
        """
        Peek at the first N objects in the collection
        :param collection:
        :param limit:
        :param include:
        :param kwargs:
        :return:
        """
        if include is None:
            include = {IDS, METADATAS, DOCUMENTS}
        else:
            include = set(include)
        safe_collection_name = f'"{collection}"'
        results = self.conn.execute(
            f"""
                SELECT id, metadata, embeddings, documents, NULL as distance
                FROM {safe_collection_name}
                LIMIT ?
            """,
            [limit],
        ).fetchall()

        yield from self.parse_duckdb_result(results, include)

    def get_raw_objects(self, collection) -> Iterator[Dict]:
        """
        Get all raw objects in the collection as they were inserted into the database
        :param collection:
        :return:
        """
        safe_collection_name = f'"{collection}"'
        results = self.conn.execute(
            f"""
                SELECT metadata
                FROM {safe_collection_name}
            """
        ).fetchall()
        for result in results:
            yield json.loads(result[0])

    def dump_then_load(
        self,
        collection: str = None,
        target: DBAdapter = None,
    ):
        """
        Dump the collection to a file and then load it into the target adapter
        :param collection:
        :param target:
        :param temp_file:
        :param format:
        :return:
        """
        if collection is None:
            raise ValueError("Collection name must be provided.")
        if not isinstance(target, DuckDBAdapter):
            raise ValueError("Target must be a DuckDBAdapter instance")

        result = self.get_raw_objects(collection)

        metadata = self.collection_metadata(collection)
        model = metadata["model"]
        vec_dimension = self._get_embedding_dimension(model)
        distance = metadata["hnsw_space"]
        # in case it exists already, remove
        target.remove_collection(collection, exists_ok=True)
        # using same collection name in target database
        target._create_table_if_not_exists(collection, vec_dimension, distance, model)
        target.set_collection_metadata(collection, metadata)
        batch_size = 5000
        for i in range(0, len(list(result)), batch_size):
            batch = result[i : i + batch_size]
            target.insert(batch, collection=collection)

    @staticmethod
    def kill_process(pid):
        """
        Kill the process with the given PID
        Returns
        -------

        """
        process = None
        try:
            process = psutil.Process(pid)
            process.terminate()  # Sends SIGTERM
            process.wait(timeout=5)
        except psutil.NoSuchProcess:
            logger.info("Process already terminated.")
        except psutil.TimeoutExpired:
            if process is not None:
                logger.warning("Process did not terminate in time, forcing kill.")
                process.kill()  # Sends SIGKILL as a last resort
        except Exception as e:
            logger.error(f"Failed to terminate process: {e}")

    @staticmethod
    def _generate_sql_command(collection: str, method: str) -> str:
        safe_collection_name = f'"{collection}"'
        if method == "insert":
            return f"""
                INSERT INTO {safe_collection_name} (id,metadata, embeddings, documents) VALUES (?, ?, ?, ?)
                """
        else:
            raise ValueError(f"Unknown method: {method}")

    def _is_openai(self, collection: str) -> bool:
        """
        Check if the collection uses a OpenAI Embedding model
        :param collection:
        :return:
        """
        collection = self._get_collection(collection)
        safe_collection_name = f'"{collection}"'
        query = f"SELECT metadata FROM {safe_collection_name} WHERE id = '__metadata__'"
        result = self.conn.execute(query).fetchone()
        if result:
            metadata = json.loads(result[0])
            if "model" in metadata and metadata["model"].startswith("openai:"):
                return True
        return False

    def _dict(self, obj: OBJECT):
        if isinstance(obj, dict):
            return obj
        elif isinstance(obj, BaseModel):
            return obj.model_dump(exclude_unset=True)
        elif isinstance(obj, YAMLRoot):
            return json_dumper.to_dict(obj)
        else:
            raise ValueError(f"Cannot convert {obj} to dict")

    def _id(self, obj, id_field):
        if isinstance(obj, dict):
            id = obj.get(id_field, None)
        else:
            id = getattr(obj, id_field, None)
        if not id:
            id = str(obj)
        self.id_to_object[id] = obj
        return id

    def _text(self, obj: OBJECT, text_field: Union[str, Callable]):
        if isinstance(obj, DuckDBSearchResult):
            obj = obj.dict()
        if isinstance(obj, list):
            raise ValueError(f"Cannot handle list of text fields: {obj}")
        if text_field is None or (isinstance(text_field, str) and text_field not in obj):
            obj = {k: v for k, v in obj.items() if v}
            t = yaml.safe_dump(obj, sort_keys=False)
        elif isinstance(text_field, Callable):
            t = text_field(obj)
        elif isinstance(obj, dict):
            t = obj[text_field]
        else:
            t = getattr(obj, text_field)
        t = t.strip()
        if not t:
            raise ValueError(f"Text field {text_field} is empty for {type(obj)} : {obj}")
        if len(t) > self.default_max_document_length:
            logger.warning(f"Truncating text field {text_field} for {str(obj)[0:100]}...")
            t = t[: self.default_max_document_length]
        return t

    def identifier_field(self, collection: str = None) -> str:
        if self.schema_proxy and self.schema_proxy.schemaview:
            fields = []
            for s in self.schema_proxy.schemaview.all_slots(attributes=True).values():
                if s.identifier:
                    fields.append(s.name)
            if fields:
                if len(fields) > 1:
                    raise ValueError(f"Multiple identifier fields: {fields}")
                return fields[0]
        return "id"

    @staticmethod
    def parse_duckdb_result(results, include) -> Iterator[SEARCH_RESULT]:
        """
        Parse the results from the SQL
        :return: DuckDBSearchResultIterator
        ----------
        """
        for res in results:
            if res[0] != "__metadata__":
                D = DuckDBSearchResult(
                    ids=res[0],
                    metadatas=json.loads(res[1]),
                    embeddings=res[2],
                    documents=res[3],
                    distances=res[4],
                    include=include,
                )
                yield from D.__iter__()

    @staticmethod
    def _parse_where_clause(where: Dict[str, Any]) -> str:
        """
        Parse the where clause from the query
        Parameters
        ----------
        where

        Returns
        -------

        """
        conditions = []
        for key, condition in where.items():
            if isinstance(condition, dict):
                for op, value in condition.items():
                    if op == "$eq":
                        conditions.append(f"json_extract_string(metadata, '$.{key}') = '{value}'")
                    elif op == "$ne":
                        conditions.append(f"json_extract_string(metadata, '$.{key}') != '{value}'")
                    elif op == "$gt":
                        conditions.append(
                            f"CAST(json_extract_string(metadata, '$.{key}') AS DOUBLE) > '{value}'"
                        )
                    elif op == "$gte":
                        conditions.append(
                            f"CAST(json_extract_string(metadata, '$.{key}') AS DOUBLE) >= '{value}'"
                        )
                    elif op == "$lt":
                        conditions.append(
                            f"CAST(json_extract_string(metadata, '$.{key}') AS DOUBLE) < '{value}'"
                        )
                    elif op == "$lte":
                        conditions.append(
                            f"CAST(json_extract_string(metadata, '$.{key}') AS DOUBLE) <= '{value}'"
                        )
                    elif op == "$in":
                        conditions.append(
                            f"json_extract_string(metadata, '$.{key}') IN ({', '.join([f'{v}' for v in value])})"
                        )
                    elif op == "$not_in":
                        conditions.append(
                            f"json_extract_string(metadata, '$.{key}') NOT IN ({', '.join([f'{v}' for v in value])})"
                        )
                    elif op == "$exists":
                        if value:
                            conditions.append(f"json_extract(metadata, '$.{key}') IS NOT NULL")
                        else:
                            conditions.append(f"json_extract(metadata, '$.{key}') IS NULL")
                    elif op == "$regex":
                        conditions.append(f"json_extract_string(metadata, '$.{key}') ~ '{value}'")
            else:
                conditions.append(f"json_extract_string(metadata, '$.{key}') = '{condition}'")
        return " AND ".join(conditions)

    def _get_embedding_dimension(self, model_name: str) -> int:
        if model_name is None:
            return MODEL_DIMENSIONS[self.default_model]
        if isinstance(model_name, str):
            if model_name.startswith("openai:"):
                model_key = model_name.split("openai:", 1)[1]
                return OPENAI_MODEL_DIMENSIONS.get(
                    model_key, OPENAI_MODEL_DIMENSIONS["text-embedding-3-small"]
                )
            else:
                if model_name in MODEL_DIMENSIONS:
                    return MODEL_DIMENSIONS[model_name]

    @staticmethod
    def _validate_ef_construction(value: int) -> int:
        """
        The number of candidate vertices to consider during the construction of the index. A higher value will result
        in a more accurate index, but will also increase the time it takes to build the index.
        Parameters
        ----------
        value

        Returns
        -------

        """
        if not (10 <= value <= 200):
            raise ValueError("ef_construction must be between 10 and 200")
        return value

    @staticmethod
    def _validate_ef_search(value: int) -> int:
        """
        The number of candidate vertices to consider during the search phase of the index.
        A higher value will result in a more accurate index, but will also increase the time it takes to perform a search.
        Parameters
        ----------
        value

        Returns
        -------

        """
        if not (10 <= value <= 200):
            raise ValueError("ef_search must be between 10 and 200")
        return value

    @staticmethod
    def _validate_m(value: int) -> int:
        """
        The maximum number of neighbors to keep for each vertex in the graph.
        A higher value will result in a more accurate index, but will also increase the time it takes to build the index.
        Parameters
        ----------
        value

        Returns
        -------

        """
        if not (5 <= value <= 48):
            raise ValueError("M must be between 5 and 48")
        return value

    @staticmethod
    def determine_fields_to_include(include: Optional[List[str]] = None) -> str:
        """
        Determine which fields to include in the SQL query based on the 'include' parameter.

        :param include: List of fields to include in the output ['metadata', 'embeddings', 'documents']
        :return: Comma-separated string of fields to include
        """
        fields = []
        if include is None or IDS in include:
            fields.append(IDS)
        if include is None or METADATAS in include:
            fields.append(METADATAS)
        if include is None or EMBEDDINGS in include:
            fields.append(EMBEDDINGS)
        if include is None or DOCUMENTS in include:
            fields.append(DOCUMENTS)
        return ", ".join(fields)<|MERGE_RESOLUTION|>--- conflicted
+++ resolved
@@ -41,23 +41,6 @@
     SEARCH_RESULT,
 )
 from curate_gpt.utils.vector_algorithms import mmr_diversified_search
-<<<<<<< HEAD
-from curate_gpt.store.vocab import (
-    OBJECT,
-    QUERY,
-    PROJECTION,
-    EMBEDDINGS,
-    DOCUMENTS,
-    METADATAS,
-    MODEL_DIMENSIONS,
-    MODELS,
-    OPENAI_MODEL_DIMENSIONS,
-    IDS,
-    SEARCH_RESULT,
-    DISTANCES,
-)
-=======
->>>>>>> cf1277b7
 
 logger = logging.getLogger(__name__)
 
